{
  "general": {
    "docker_repository": "spcleth/serverless-benchmarks"
  },
  "local" : {
    "experiments": {
      "python": ["papi", "time", "disk-io", "memory"],
      "nodejs": ["time"]
    },
    "languages": {
      "python": {
        "base_images": {
          "3.6": "python:3.6-slim"
        },
        "images": ["run", "build"],
        "username": "docker_user",
        "deployment": {
          "files": ["storage.py"],
          "packages": []
        }
      },
      "nodejs": {
        "base_images": {
          "13.6": "node:13.6-slim"
        },
        "images": ["run", "build"],
        "username": "docker_user",
        "deployment": {
          "files": ["storage.js"],
          "packages": []
        }
      }
    }
  },
  "aws": { 
    "languages": {
      "python": {
        "base_images": {
          "3.8": "lambci/lambda:build-python3.8",
          "3.7": "lambci/lambda:build-python3.7",
          "3.6": "lambci/lambda:build-python3.6"
        },
        "versions": ["3.6", "3.7", "3.8"],
        "images": ["build"],
        "username": "docker_user",
        "deployment": {
          "files": [ "handler.py", "storage.py"],
          "packages": []
        }
      },
      "nodejs": {
        "base_images": {
          "12.x" : "lambci/lambda:build-nodejs12.x",
          "10.x" : "lambci/lambda:build-nodejs10.x" 
        },
        "versions": ["10.x", "12.x"],
        "images": ["build"],
        "username": "docker_user",
        "deployment": {
          "files": [ "handler.js", "storage.js"],
          "packages": {
            "uuid": "3.4.0"
          }
        }
      }
    }
  },
  "azure": {
    "languages": {
      "python": {
        "base_images": {
          "3.7": "mcr.microsoft.com/azure-functions/python:2.0-python3.7",
          "3.6": "mcr.microsoft.com/azure-functions/python:2.0-python3.6"
        },
        "images": ["build"],
        "username": "docker_user",
        "deployment": {
          "files": [ "handler.py", "storage.py"],
          "packages": ["azure-storage-blob"]
        }
      },
      "nodejs": {
        "base_images": {
          "10" : "mcr.microsoft.com/azure-functions/node:2.0-node10",
          "8" : "mcr.microsoft.com/azure-functions/node:2.0-node8" 
        },
        "images": ["build"],
        "username": "docker_user",
        "deployment": {
          "files": [ "handler.js", "storage.js"],
          "packages": {
            "@azure/storage-blob": "^12.0.0",
            "uuid": "3.4.0"
          }
        }
      }
    },
    "images": {
      "manage": {
        "username": "docker_user"
      }
    }
  },
<<<<<<< HEAD
  "openwhisk": {
    "languages": {
      "python": {
        "base_images": {
          "3.6": "openwhisk/actionloop-python-v3.6-ai",
          "2.7": "openwhisk/python2action"
        },
        "versions": ["3.6", "2.7"],
        "images": [],
        "username": "docker_user",
        "deployment": {
          "files": [ "__main__.py", "storage.py"],
          "packages": {
            "minio": "^5.0.10"
          }
=======
  "gcp": {
    "languages": {
      "python": {
        "base_images": {
          "3.7": "gcr.io/google-appengine/python"
        },
        "images": ["build"],
        "username": "docker_user",
        "deployment": {
          "files": [ "handler.py", "storage.py"],
          "packages": ["google-cloud-storage"]
>>>>>>> a0fd28d2
        }
      },
      "nodejs": {
        "base_images": {
<<<<<<< HEAD
          "8" : "openwhisk/action-nodejs-v8",
          "10" : "openwhisk/action-nodejs-v10",
          "12" : "openwhisk/action-nodejs-v12"
        },
        "versions": [ "8", "10", "12"],
        "images": [],
        "username": "docker_user",
        "deployment": {
          "files": [ "index.js", "storage.js"],
          "packages": {
            "minio": "^7.0.16"
=======
          "6" : "gcr.io/google-appengine/nodejs",
          "8" : "gcr.io/google-appengine/nodejs",
          "10" : "gcr.io/google-appengine/nodejs"
        },
        "images": ["build"],
        "username": "docker_user",
        "deployment": {
          "files": [ "handler.js", "storage.js"],
          "packages": {
            "@google-cloud/storage": "^4.0.0",
            "uuid": "3.4.0"
>>>>>>> a0fd28d2
          }
        }
      }
    }
  }
}<|MERGE_RESOLUTION|>--- conflicted
+++ resolved
@@ -101,7 +101,37 @@
       }
     }
   },
-<<<<<<< HEAD
+  "gcp": {
+    "languages": {
+      "python": {
+        "base_images": {
+          "3.7": "gcr.io/google-appengine/python"
+        },
+        "images": ["build"],
+        "username": "docker_user",
+        "deployment": {
+          "files": [ "handler.py", "storage.py"],
+          "packages": ["google-cloud-storage"]
+        }
+      },
+      "nodejs": {
+        "base_images": {
+          "6" : "gcr.io/google-appengine/nodejs",
+          "8" : "gcr.io/google-appengine/nodejs",
+          "10" : "gcr.io/google-appengine/nodejs"
+        },
+        "images": ["build"],
+        "username": "docker_user",
+        "deployment": {
+          "files": [ "handler.js", "storage.js"],
+          "packages": {
+            "@google-cloud/storage": "^4.0.0",
+            "uuid": "3.4.0"
+          }
+        }
+      }
+    }
+  },
   "openwhisk": {
     "languages": {
       "python": {
@@ -117,24 +147,10 @@
           "packages": {
             "minio": "^5.0.10"
           }
-=======
-  "gcp": {
-    "languages": {
-      "python": {
-        "base_images": {
-          "3.7": "gcr.io/google-appengine/python"
-        },
-        "images": ["build"],
-        "username": "docker_user",
-        "deployment": {
-          "files": [ "handler.py", "storage.py"],
-          "packages": ["google-cloud-storage"]
->>>>>>> a0fd28d2
         }
       },
       "nodejs": {
         "base_images": {
-<<<<<<< HEAD
           "8" : "openwhisk/action-nodejs-v8",
           "10" : "openwhisk/action-nodejs-v10",
           "12" : "openwhisk/action-nodejs-v12"
@@ -146,19 +162,6 @@
           "files": [ "index.js", "storage.js"],
           "packages": {
             "minio": "^7.0.16"
-=======
-          "6" : "gcr.io/google-appengine/nodejs",
-          "8" : "gcr.io/google-appengine/nodejs",
-          "10" : "gcr.io/google-appengine/nodejs"
-        },
-        "images": ["build"],
-        "username": "docker_user",
-        "deployment": {
-          "files": [ "handler.js", "storage.js"],
-          "packages": {
-            "@google-cloud/storage": "^4.0.0",
-            "uuid": "3.4.0"
->>>>>>> a0fd28d2
           }
         }
       }
