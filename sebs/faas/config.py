--- conflicted
+++ resolved
@@ -29,13 +29,9 @@
 
     @staticmethod
     @abstractmethod
-<<<<<<< HEAD
-    def deserialize(config: dict, cache: Cache) -> "Credentials":
-=======
-    def initialize(
+    def deserialize(
         config: dict, cache: Cache, handlers: LoggingHandlers
     ) -> "Credentials":
->>>>>>> dc314143
         pass
 
     """
@@ -66,13 +62,9 @@
 
     @staticmethod
     @abstractmethod
-<<<<<<< HEAD
-    def deserialize(config: dict, cache: Cache) -> "Resources":
-=======
-    def initialize(
+    def deserialize(
         config: dict, cache: Cache, handlers: LoggingHandlers
     ) -> "Resources":
->>>>>>> dc314143
         pass
 
     """
@@ -113,8 +105,7 @@
 
     @staticmethod
     @abstractmethod
-<<<<<<< HEAD
-    def deserialize(config: dict, cache: Cache) -> "Config":
+    def deserialize(config: dict, cache: Cache, handlers: LoggingHandlers) -> "Config":
         from sebs.aws.config import AWSConfig
         from sebs.azure.config import AzureConfig
 
@@ -124,10 +115,6 @@
         )
         assert func, "Unknown config type!"
         return func(config, cache)
-=======
-    def initialize(config: dict, cache: Cache, handlers: LoggingHandlers) -> "Config":
-        pass
->>>>>>> dc314143
 
     @abstractmethod
     def serialize(self) -> dict:
