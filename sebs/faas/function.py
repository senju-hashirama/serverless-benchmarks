from abc import ABC
from abc import abstractmethod
from datetime import datetime, timedelta
from enum import Enum
from typing import Callable, List, Optional  # noqa

from sebs.utils import LoggingBase

"""
    Times are reported in microseconds.
"""


class ExecutionTimes:

    client: int
    benchmark: int
    initialization: int

    def __init__(self):
        self.client = 0
        self.initialization = 0
        self.benchmark = 0

    @staticmethod
    def deserialize(cached_obj: dict) -> "ExecutionTimes":
        ret = ExecutionTimes()
        ret.__dict__.update(cached_obj)
        return ret


class ProviderTimes:

    initialization: int
    execution: int

    def __init__(self):
        self.execution = 0
        self.initialization = 0


class ExecutionStats:

    memory_used: Optional[float]
    cold_start: bool
    failure: bool

    def __init__(self):
        self.memory_used = None
        self.cold_start = False
        self.failure = False

    @staticmethod
    def deserialize(cached_obj: dict) -> "ExecutionStats":
        ret = ExecutionStats()
        ret.__dict__.update(cached_obj)
        return ret


class ExecutionBilling:

    _memory: Optional[int]
    _billed_time: Optional[int]
    _gb_seconds: int

    def __init__(self):
        self.memory = None
        self.billed_time = None
        self.gb_seconds = 0

    @property
    def memory(self) -> Optional[int]:
        return self._memory

    @memory.setter
    def memory(self, val: int):
        self._memory = val

    @property
    def billed_time(self) -> Optional[int]:
        return self._billed_time

    @billed_time.setter
    def billed_time(self, val: int):
        self._billed_time = val

    @property
    def gb_seconds(self) -> int:
        return self._gb_seconds

    @gb_seconds.setter
    def gb_seconds(self, val: int):
        self._gb_seconds = val

    @staticmethod
    def deserialize(cached_obj: dict) -> "ExecutionBilling":
        ret = ExecutionBilling()
        ret.__dict__.update(cached_obj)
        return ret


class ExecutionResult:

    output: dict
    request_id: str
    times: ExecutionTimes
    provider_times: ProviderTimes
    stats: ExecutionStats
    billing: ExecutionBilling

    def __init__(self):
        self.output = {}
        self.request_id = ""
        self.times = ExecutionTimes()
<<<<<<< HEAD
=======
        self.provider_times = ProviderTimes()
        self.times.client = int(
            (client_time_end - client_time_begin) / timedelta(microseconds=1)
        )
>>>>>>> dc314143
        self.stats = ExecutionStats()
        self.billing = ExecutionBilling()

    @staticmethod
    def from_times(
        client_time_begin: datetime, client_time_end: datetime
    ) -> "ExecutionResult":
        ret = ExecutionResult()
        ret.times.client = int(
            (client_time_end - client_time_begin) / timedelta(microseconds=1)
        )
        return ret

    def parse_benchmark_output(self, output: dict):
        self.output = output
        self.stats.cold_start = self.output["is_cold"]
        self.times.benchmark = int(
            (
                datetime.fromtimestamp(float(self.output["end"]))
                - datetime.fromtimestamp(float(self.output["begin"]))
            )
            / timedelta(microseconds=1)
        )

    @staticmethod
    def deserialize(cached_config: dict) -> "ExecutionResult":
        ret = ExecutionResult()
        ret.times = ExecutionTimes.deserialize(cached_config["times"])
        ret.billing = ExecutionBilling.deserialize(cached_config["billing"])
        ret.stats = ExecutionStats.deserialize(cached_config["stats"])
        ret.request_id = cached_config["request_id"]
        ret.output = cached_config["output"]
        return ret


"""
    Function trigger and implementation of invocation.

    FIXME: implement a generic HTTP invocation and specialize input and output
    processing in classes.
"""


class Trigger(ABC, LoggingBase):
    class TriggerType(Enum):
        HTTP = 0
        LIBRARY = 1
        STORAGE = 2

    @staticmethod
    def typename() -> str:
        return "AWS.LibraryTrigger"

    # FIXME: 3.7+, future annotations
    @staticmethod
    @abstractmethod
    def trigger_type() -> "Trigger.TriggerType":
        pass

    @abstractmethod
    def sync_invoke(self, payload: dict) -> ExecutionResult:
        pass

    @abstractmethod
    def async_invoke(self, payload: dict) -> ExecutionResult:
        pass

    @abstractmethod
    def serialize(self) -> dict:
        pass

<<<<<<< HEAD
=======
    @staticmethod
    @abstractmethod
    def deserialize(cached_config: dict) -> "Trigger":
        pass

>>>>>>> dc314143

"""
    Abstraction base class for FaaS function. Contains a list of associated triggers
    and might implement non-trigger execution if supported by the SDK.
    Example: direct function invocation through AWS boto3 SDK.
"""


class Function(LoggingBase):
    def __init__(self, benchmark: str, name: str, code_hash: str):
        super().__init__()
        self._benchmark = benchmark
        self._name = name
        self._code_package_hash = code_hash
        self._updated_code = False
        self._triggers: List[Trigger] = []

    @property
    def name(self):
        return self._name

    @property
    def benchmark(self):
        return self._benchmark

    @property
    def code_package_hash(self):
        return self._code_package_hash

    @code_package_hash.setter
    def code_package_hash(self, new_hash: str):
        self._code_package_hash = new_hash

    @property
    def updated_code(self) -> bool:
        return self._updated_code

    @updated_code.setter
    def updated_code(self, val: bool):
        self._updated_code = val

    @property
    def triggers(self) -> List[Trigger]:
        return self._triggers

    def add_trigger(self, trigger: Trigger):
        self._triggers.append(trigger)

    def serialize(self) -> dict:
        return {
            "name": self._name,
            "hash": self._code_package_hash,
            "benchmark": self._benchmark,
            "triggers": [x.serialize() for x in self._triggers],
        }

    @staticmethod
    @abstractmethod
    def deserialize(cached_config: dict) -> "Function":
        pass<|MERGE_RESOLUTION|>--- conflicted
+++ resolved
@@ -112,13 +112,7 @@
         self.output = {}
         self.request_id = ""
         self.times = ExecutionTimes()
-<<<<<<< HEAD
-=======
         self.provider_times = ProviderTimes()
-        self.times.client = int(
-            (client_time_end - client_time_begin) / timedelta(microseconds=1)
-        )
->>>>>>> dc314143
         self.stats = ExecutionStats()
         self.billing = ExecutionBilling()
 
@@ -190,14 +184,10 @@
     def serialize(self) -> dict:
         pass
 
-<<<<<<< HEAD
-=======
     @staticmethod
     @abstractmethod
     def deserialize(cached_config: dict) -> "Trigger":
         pass
-
->>>>>>> dc314143
 
 """
     Abstraction base class for FaaS function. Contains a list of associated triggers
