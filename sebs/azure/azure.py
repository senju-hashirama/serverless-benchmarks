import datetime
import json
import os
import shutil
import time
from typing import cast, Dict, List, Optional, Set, Tuple, Type  # noqa

import docker

from sebs.azure.blob_storage import BlobStorage
from sebs.azure.cli import AzureCLI
from sebs.azure.function import AzureFunction
from sebs.azure.config import AzureConfig, AzureResources
from sebs.azure.triggers import AzureTrigger, HTTPTrigger
from sebs.faas.function import Trigger
from sebs.benchmark import Benchmark
from sebs.cache import Cache
from sebs.config import SeBSConfig
from sebs.utils import LoggingHandlers, execute
from ..faas.function import Function, ExecutionResult, Trigger
from ..faas.storage import PersistentStorage
from ..faas.system import System


class Azure(System):
    logs_client = None
    storage: BlobStorage
    cached = False
    _config: AzureConfig

    # runtime mapping
    AZURE_RUNTIMES = {"python": "python", "nodejs": "node"}

    @staticmethod
    def name():
        return "azure"

    @property
    def config(self) -> AzureConfig:
        return self._config

    @staticmethod
    def function_type() -> Type[Function]:
        return AzureFunction

    def __init__(
        self,
        sebs_config: SeBSConfig,
        config: AzureConfig,
        cache_client: Cache,
        docker_client: docker.client,
        logger_handlers: LoggingHandlers,
    ):
        super().__init__(sebs_config, cache_client, docker_client)
        self.logging_handlers = logger_handlers
        self._config = config
        self.cold_start_counter = 0

    """
        Start the Docker container running Azure CLI tools.
    """

    def initialize(self, config: Dict[str, str] = {}):
        self.cli_instance = AzureCLI(self.system_config, self.docker_client)
        self.cli_instance.login(
            appId=self.config.credentials.appId,
            tenant=self.config.credentials.tenant,
            password=self.config.credentials.password,
        )

    def shutdown(self):
        if self.cli_instance:
            self.cli_instance.shutdown()
        self.config.update_cache(self.cache_client)

    """
        Create wrapper object for Azure blob storage.
        First ensure that storage account is created and connection string
        is known. Then, create wrapper and create request number of buckets.

        Requires Azure CLI instance in Docker to obtain storage account details.

        :param benchmark:
        :param buckets: number of input and output buckets
        :param replace_existing: when true, replace existing files in input buckets
        :return: Azure storage instance
    """

    def get_storage(self, replace_existing: bool = False) -> PersistentStorage:
        if not hasattr(self, "storage"):
            self.storage = BlobStorage(
                self.cache_client,
                self.config.resources.data_storage_account(self.cli_instance).connection_string,
                replace_existing=replace_existing,
            )
            self.storage.logging_handlers = self.logging_handlers
        else:
            self.storage.replace_existing = replace_existing
        return self.storage

    # Directory structure
    # handler
    # - source files
    # - Azure wrappers - handler, storage
    # - additional resources
    # - function.json
    # host.json
    # requirements.txt/package.json
    def package_code(self, directory: str, language_name: str, benchmark: str) -> Tuple[str, int]:

        # In previous step we ran a Docker container which installed packages
        # Python packages are in .python_packages because this is expected by Azure
        EXEC_FILES = {"python": "handler.py", "nodejs": "handler.js"}
        CONFIG_FILES = {
            "python": ["requirements.txt", ".python_packages"],
            "nodejs": ["package.json", "node_modules"],
        }
        package_config = CONFIG_FILES[language_name]

        handler_dir = os.path.join(directory, "handler")
        os.makedirs(handler_dir)
        # move all files to 'handler' except package config
        for f in os.listdir(directory):
            if f not in package_config:
                source_file = os.path.join(directory, f)
                shutil.move(source_file, handler_dir)

        # generate function.json
        # TODO: extension to other triggers than HTTP
        default_function_json = {
            "scriptFile": EXEC_FILES[language_name],
            "bindings": [
                {
                    "authLevel": "function",
                    "type": "httpTrigger",
                    "direction": "in",
                    "name": "req",
                    "methods": ["get", "post"],
                },
                {"type": "http", "direction": "out", "name": "$return"},
            ],
        }
        json_out = os.path.join(directory, "handler", "function.json")
        json.dump(default_function_json, open(json_out, "w"), indent=2)

        # generate host.json
        default_host_json = {
            "version": "2.0",
            "extensionBundle": {
                "id": "Microsoft.Azure.Functions.ExtensionBundle",
                "version": "[1.*, 2.0.0)",
            },
        }
        json.dump(default_host_json, open(os.path.join(directory, "host.json"), "w"), indent=2)

        code_size = Benchmark.directory_size(directory)
        execute("zip -qu -r9 {}.zip * .".format(benchmark), shell=True, cwd=directory)
        return directory, code_size

    def publish_function(
        self, function: Function, code_package: Benchmark, repeat_on_failure: bool = False,
    ) -> str:
        success = False
        url = ""
        self.logging.info("Attempting publish of function {}".format(function.name))
        while not success:
            try:
                ret = self.cli_instance.execute(
                    "bash -c 'cd /mnt/function "
                    "&& func azure functionapp publish {} --{} --no-build'".format(
                        function.name, self.AZURE_RUNTIMES[code_package.language_name]
                    )
                )
                # ret = self.cli_instance.execute(
                #    "bash -c 'cd /mnt/function "
                #    "&& az functionapp deployment source config-zip "
                #    "--src {}.zip -g {} -n {} --build-remote false '".format(
                #        code_package.benchmark, resource_group, function.name
                #    )
                # )
                # print(ret)
                url = ""
                for line in ret.split(b"\n"):
                    line = line.decode("utf-8")
                    if "Invoke url:" in line:
                        url = line.split("Invoke url:")[1].strip()
                        break
                if url == "":
                    raise RuntimeError("Couldnt find URL in {}".format(ret.decode("utf-8")))
                success = True
            except RuntimeError as e:
                error = str(e)
                # app not found
                if "find app with name" in error and repeat_on_failure:
                    # Sleep because of problems when publishing immediately
                    # after creating function app.
                    time.sleep(30)
                    self.logging.info(
                        "Sleep 30 seconds for Azure to register function app {}".format(
                            function.name
                        )
                    )
                # escape loop. we failed!
                else:
                    raise e
        return url

    """
        Publish function code on Azure.
        Boolean flag enables repeating publish operation until it succeeds.
        Useful for publish immediately after function creation where it might
        take from 30-60 seconds for all Azure caches to be updated.

        :param name: function name
        :param repeat_on_failure: keep repeating if command fails on unknown name.
        :return: URL to reach HTTP-triggered function
    """

    def update_function(self, function: Function, code_package: Benchmark):

        # Mount code package in Docker instance
        self._mount_function_code(code_package)
        url = self.publish_function(function, code_package, True)

        trigger = HTTPTrigger(url, self.config.resources.data_storage_account(self.cli_instance))
        trigger.logging_handlers = self.logging_handlers
        function.add_trigger(trigger)

    def _mount_function_code(self, code_package: Benchmark):
        self.cli_instance.upload_package(code_package.code_location, "/mnt/function/")

    def default_function_name(self, code_package: Benchmark) -> str:
        """
            Functionapp names must be globally unique in Azure.
        """
        func_name = (
            "{}-{}-{}".format(
                code_package.benchmark, code_package.language_name, self.config.resources_id,
            )
            .replace(".", "-")
            .replace("_", "-")
        )
        return func_name

    def create_function(self, code_package: Benchmark, func_name: str) -> AzureFunction:

        language = code_package.language_name
        language_runtime = code_package.language_version
        resource_group = self.config.resources.resource_group(self.cli_instance)
        region = self.config.region

        config = {
            "resource_group": resource_group,
            "func_name": func_name,
            "region": region,
            "runtime": self.AZURE_RUNTIMES[language],
            "runtime_version": language_runtime,
        }

        # check if function does not exist
        # no API to verify existence
        try:
            ret = self.cli_instance.execute(
                (
                    " az functionapp config appsettings list "
                    " --resource-group {resource_group} "
                    " --name {func_name} "
                ).format(**config)
            )
            for setting in json.loads(ret.decode()):
                if setting["name"] == "AzureWebJobsStorage":
                    connection_string = setting["value"]
                    elems = [z for y in connection_string.split(";") for z in y.split("=")]
                    account_name = elems[elems.index("AccountName") + 1]
                    function_storage_account = AzureResources.Storage.from_cache(
                        account_name, connection_string
                    )
            self.logging.info("Azure: Selected {} function app".format(func_name))
        except RuntimeError:
            function_storage_account = self.config.resources.add_storage_account(self.cli_instance)
            config["storage_account"] = function_storage_account.account_name
            # FIXME: only Linux type is supported
            # create function app
            self.cli_instance.execute(
                (
                    " az functionapp create --resource-group {resource_group} "
                    " --os-type Linux --consumption-plan-location {region} "
                    " --runtime {runtime} --runtime-version {runtime_version} "
                    " --name {func_name} --storage-account {storage_account}"
                ).format(**config)
            )
            self.logging.info("Azure: Created function app {}".format(func_name))
        function = AzureFunction(
            name=func_name,
            benchmark=code_package.benchmark,
            code_hash=code_package.hash,
            function_storage=function_storage_account,
        )

        # update existing function app
        self.update_function(function, code_package)

        self.cache_client.add_function(
            deployment_name=self.name(),
            language_name=language,
            code_package=code_package,
            function=function,
        )
        return function

    def cached_function(self, function: Function):

        data_storage_account = self.config.resources.data_storage_account(self.cli_instance)
        for trigger in function.triggers_all():
            azure_trigger = cast(AzureTrigger, trigger)
            azure_trigger.logging_handlers = self.logging_handlers
            azure_trigger.data_storage_account = data_storage_account

    """
        Prepare Azure resources to store experiment results.
        Allocate one container.

        :param benchmark: benchmark name
        :return: name of bucket to store experiment results
    """

    def prepare_experiment(self, benchmark: str):
        logs_container = self.storage.add_output_bucket(benchmark, suffix="logs")
        return logs_container

    def download_metrics(
        self,
        function_name: str,
        start_time: int,
        end_time: int,
        requests: Dict[str, ExecutionResult],
        metrics: Dict[str, dict]
    ):

        resource_group = self.config.resources.resource_group(self.cli_instance)
        # Avoid warnings in the next step
        ret = self.cli_instance.execute(
            "az feature register --name AIWorkspacePreview " "--namespace microsoft.insights"
        )
        app_id_query = self.cli_instance.execute(
            ("az monitor app-insights component show " "--app {} --resource-group {}").format(
                function_name, resource_group
            )
        ).decode("utf-8")
        application_id = json.loads(app_id_query)["appId"]

        # Azure CLI requires date in the following format
        # Format: date (yyyy-mm-dd) time (hh:mm:ss.xxxxx) timezone (+/-hh:mm)
        # Include microseconds time to make sure we're not affected by
        # miliseconds precision.
        start_time_str = datetime.datetime.fromtimestamp(start_time).strftime(
            "%Y-%m-%d %H:%M:%S.%f"
        )
        end_time_str = datetime.datetime.fromtimestamp(end_time + 1).strftime("%Y-%m-%d %H:%M:%S")
        from tzlocal import get_localzone

        timezone_str = datetime.datetime.now(get_localzone()).strftime("%z")

        query = (
            "requests | project timestamp, operation_Name, success, "
            "resultCode, duration, cloud_RoleName, "
            "invocationId=customDimensions['InvocationId'], "
            "functionTime=customDimensions['FunctionExecutionTimeMs']"
        )
<<<<<<< HEAD
        invocations_processed: List[str] = []
        while len(invocations_processed) != len(requests.keys()):
            self.logging.info("Azure: Running App Insights query.")
            ret = self.cli_instance.execute(
                (
                    'az monitor app-insights query --app {} --analytics-query "{}" '
                    "--start-time {} {} --end-time {} {}"
                ).format(
                    application_id, query, start_time_str, timezone_str, end_time_str, timezone_str,
                )
            ).decode("utf-8")
            ret = json.loads(ret)
            ret = ret["tables"][0]
            # time is last, invocation is second to last
            for request in ret["rows"]:
                # duration = request[4]
                func_exec_time = request[-1]
                invocation_id = request[-2]
                invocations_processed.append(invocation_id)
                requests[invocation_id].provider_times.execution = int(float(func_exec_time) * 1000)
            self.logging.info(
                f"Azure: Found time metrics for {len(invocations_processed)} "
                f"out of {len(requests.keys())} invocations."
=======
        invocations_processed: Set[str] = set()
        invocations_to_process = set(requests.keys())
        #while len(invocations_processed) < len(requests.keys()):
        self.logging.info("Azure: Running App Insights query.")
        ret = self.cli_instance.execute(
            (
                'az monitor app-insights query --app {} --analytics-query "{}" '
                "--start-time {} {} --end-time {} {}"
            ).format(
                application_id,
                query,
                start_time_str,
                timezone_str,
                end_time_str,
                timezone_str,
            )
        ).decode("utf-8")
        ret = json.loads(ret)
        ret = ret["tables"][0]
        # time is last, invocation is second to last
        for request in ret["rows"]:
            invocation_id = request[-2]
            # might happen that we get invocation from another experiment
            if invocation_id not in requests:
                continue
            # duration = request[4]
            func_exec_time = request[-1]
            invocations_processed.add(invocation_id)
            requests[invocation_id].provider_times.execution = int(
                float(func_exec_time) * 1000
>>>>>>> 012bd0b0
            )
        self.logging.info(
            f"Azure: Found time metrics for {len(invocations_processed)} "
            f"out of {len(requests.keys())} invocations."
        )
        if len(invocations_processed) < len(requests.keys()):
            time.sleep(5)
        self.logging.info(f"Missing the requests: {invocations_to_process - invocations_processed}")

        # TODO: query performance counters for mem

    def _enforce_cold_start(self, function: Function, code_package: Benchmark):

        fname = function.name
        resource_group = self.config.resources.resource_group(self.cli_instance)

        self.cli_instance.execute(
            f"az functionapp config appsettings set --name {fname} "
            f" --resource-group {resource_group} "
            f" --settings ForceColdStart={self.cold_start_counter}"
        )

<<<<<<< HEAD
    def create_trigger(self, function: Function, trigger_type: Trigger.TriggerType) -> Trigger:
        pass
=======
        self.update_function(function, code_package)

    def enforce_cold_start(self, functions: List[Function], code_package: Benchmark):
        self.cold_start_counter += 1
        for func in functions:
            self._enforce_cold_start(func, code_package)
        import time
        time.sleep(20)

    """
        The only implemented trigger at the moment is HTTPTrigger.
        It is automatically created for each function.
    """
    def create_trigger(
        self, function: Function, trigger_type: Trigger.TriggerType
    ) -> Trigger:
        raise NotImplementedError()
>>>>>>> 012bd0b0


#
#    def create_azure_function(self, fname, config):
#
#        # create function name
#        region = self.config["config"]["region"]
#        # only hyphens are allowed
#        # and name needs to be globally unique
#        func_name = fname.replace(".", "-").replace("_", "-")
#
#        # create function app
#        self.cli_instance.execute(
#            (
#                "az functionapp create --resource-group {} "
#                "--os-type Linux --consumption-plan-location {} "
#                "--runtime {} --runtime-version {} --name {} "
#                "--storage-account {}"
#            ).format(
#                self.resource_group_name,
#                region,
#                self.AZURE_RUNTIMES[self.language],
#                self.config["config"]["runtime"][self.language],
#                func_name,
#                self.storage_account_name,
#            )
#        )
#        logging.info("Created function app {}".format(func_name))
#        return func_name
#
#    init = False
#
#    def create_function_copies(
#        self,
#        function_names: List[str],
#        code_package: Benchmark,
#        experiment_config: dict,
#    ):
#
#        if not self.init:
#            code_location = code_package.code_location
#            # package = self.package_code(code_location, code_package.benchmark)
#            # code_size = code_package.code_size
#            # Restart Docker instance to make sure code package is mounted
#            self.start(code_location, restart=True)
#            self.storage_account()
#            self.resource_group()
#            self.init = True
#
#        # names = []
#        # for fname in function_names:
#        #    names.append(self.create_azure_function(fname, experiment_config))
#        names = function_names
#
#        # time.sleep(30)
#        urls = []
#        for fname in function_names:
#            url = self.publish_function(fname, repeat_on_failure=True)
#            urls.append(url)
#            logging.info("Published function app {} with URL {}".format(fname, url))
#
#        return names, urls<|MERGE_RESOLUTION|>--- conflicted
+++ resolved
@@ -367,31 +367,6 @@
             "invocationId=customDimensions['InvocationId'], "
             "functionTime=customDimensions['FunctionExecutionTimeMs']"
         )
-<<<<<<< HEAD
-        invocations_processed: List[str] = []
-        while len(invocations_processed) != len(requests.keys()):
-            self.logging.info("Azure: Running App Insights query.")
-            ret = self.cli_instance.execute(
-                (
-                    'az monitor app-insights query --app {} --analytics-query "{}" '
-                    "--start-time {} {} --end-time {} {}"
-                ).format(
-                    application_id, query, start_time_str, timezone_str, end_time_str, timezone_str,
-                )
-            ).decode("utf-8")
-            ret = json.loads(ret)
-            ret = ret["tables"][0]
-            # time is last, invocation is second to last
-            for request in ret["rows"]:
-                # duration = request[4]
-                func_exec_time = request[-1]
-                invocation_id = request[-2]
-                invocations_processed.append(invocation_id)
-                requests[invocation_id].provider_times.execution = int(float(func_exec_time) * 1000)
-            self.logging.info(
-                f"Azure: Found time metrics for {len(invocations_processed)} "
-                f"out of {len(requests.keys())} invocations."
-=======
         invocations_processed: Set[str] = set()
         invocations_to_process = set(requests.keys())
         #while len(invocations_processed) < len(requests.keys()):
@@ -422,7 +397,6 @@
             invocations_processed.add(invocation_id)
             requests[invocation_id].provider_times.execution = int(
                 float(func_exec_time) * 1000
->>>>>>> 012bd0b0
             )
         self.logging.info(
             f"Azure: Found time metrics for {len(invocations_processed)} "
@@ -445,10 +419,6 @@
             f" --settings ForceColdStart={self.cold_start_counter}"
         )
 
-<<<<<<< HEAD
-    def create_trigger(self, function: Function, trigger_type: Trigger.TriggerType) -> Trigger:
-        pass
-=======
         self.update_function(function, code_package)
 
     def enforce_cold_start(self, functions: List[Function], code_package: Benchmark):
@@ -466,7 +436,6 @@
         self, function: Function, trigger_type: Trigger.TriggerType
     ) -> Trigger:
         raise NotImplementedError()
->>>>>>> 012bd0b0
 
 
 #
