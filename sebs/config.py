--- conflicted
+++ resolved
@@ -30,14 +30,12 @@
             "base_images"
         ].keys()
 
-<<<<<<< HEAD
     def benchmark_base_images(
             self, deployment_name: str, language_name: str
     ) -> Dict[str, str]:
         return self._system_config[deployment_name]["languages"][language_name][
             "base_images"
         ]
-=======
+    
     def username(self, deployment_name: str, language_name: str) -> str:
-        return self._system_config[deployment_name]["languages"][language_name]["username"]
->>>>>>> a0fd28d2
+        return self._system_config[deployment_name]["languages"][language_name]["username"]