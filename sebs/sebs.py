--- conflicted
+++ resolved
@@ -12,7 +12,6 @@
 from sebs.utils import LoggingHandlers
 
 from sebs.experiments.config import Config as ExperimentConfig
-<<<<<<< HEAD
 from sebs.experiments import (
     Experiment,
     PerfCost,
@@ -20,10 +19,6 @@
     StartupTime,
     EvictionModel,
 )
-
-=======
-from sebs.experiments import Experiment
->>>>>>> d9738d07
 
 class SeBS:
     @property
@@ -82,30 +77,20 @@
     def get_experiment(
         self, experiment_type: str, config: dict, logging_filename: Optional[str] = None
     ) -> Experiment:
-<<<<<<< HEAD
-        implementations = {
-            "perf-cost": PerfCost,
-            "network-ping-pong": NetworkPingPong,
-            "eviction-model": EvictionModel,
-            "startup-time": StartupTime,
-        }
-        experiment = implementations[config["type"]](self.get_experiment_config(config))
-=======
         from sebs.experiments import (
             Experiment,
             PerfCost,
             NetworkPingPong,
-            StartupTime,
             InvocationOverhead,
+            EvictionModel
         )
         implementations = {
             "perf-cost": PerfCost,
             "network-ping-pong": NetworkPingPong,
-            "startup-time": StartupTime,
             "invocation-overhead": InvocationOverhead,
+            "eviction-model": EvictionModel
         }
         experiment = implementations[experiment_type](self.get_experiment_config(config))
->>>>>>> d9738d07
         experiment.logging_handlers = self.logging_handlers(logging_filename)
         return experiment
 
