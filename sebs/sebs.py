import docker

<<<<<<< HEAD
from sebs.aws import AWS, AWSConfig
from sebs.azure import Azure, AzureConfig
=======
from sebs.aws.aws import AWS, AWSConfig
>>>>>>> 5cbaa6dc
from sebs.azure.azure import Azure, AzureConfig
from sebs.cache import Cache
from sebs.config import SeBSConfig
from sebs.benchmark import Benchmark
from sebs.faas.system import System as FaasSystem
from sebs.experiments.config import Config as ExperimentConfig


class SeBS:
    @property
    def cache_client(self) -> Cache:
        return self._cache_client

    @property
    def docker_client(self) -> docker.client:
        return self._docker_client

    def __init__(self, cache_dir: str):
        self._cache_client = Cache(cache_dir)
        self._docker_client = docker.from_env()
        self._config = SeBSConfig()

    def get_deployment(self, config: dict) -> FaasSystem:

        implementations = {"aws": AWS, "azure": Azure}
        configs = {"aws": AWSConfig.initialize, "azure": AzureConfig.initialize}
        name = config["name"]
        if name not in implementations:
            raise RuntimeError("Deployment {name} not supported!".format(**config))

        # FIXME: future annotations, requires Python 3.7+
        deployment_config = configs[name](config, self.cache_client)
        deployment_client = implementations[name](
            self._config,
            deployment_config,  # type: ignore
            self.cache_client,
            self.docker_client,
        )
        return deployment_client

    def get_experiment(self, config: dict) -> ExperimentConfig:

        experiment_config = ExperimentConfig.deserialize(config)
        return experiment_config

    def get_benchmark(
        self,
        name: str,
        output_dir: str,
        deployment: FaasSystem,
        config: ExperimentConfig,
    ) -> Benchmark:
        benchmark = Benchmark(
            name,
            deployment.name(),
            config,
            self._config,
            output_dir,
            self.cache_client,
            self.docker_client,
        )
        return benchmark

    def shutdown(self):
        self.cache_client.shutdown()

    def __enter__(self):
        return self

    def __exit__(self):
        self.shutdown()<|MERGE_RESOLUTION|>--- conflicted
+++ resolved
@@ -1,11 +1,6 @@
 import docker
 
-<<<<<<< HEAD
 from sebs.aws import AWS, AWSConfig
-from sebs.azure import Azure, AzureConfig
-=======
-from sebs.aws.aws import AWS, AWSConfig
->>>>>>> 5cbaa6dc
 from sebs.azure.azure import Azure, AzureConfig
 from sebs.cache import Cache
 from sebs.config import SeBSConfig
