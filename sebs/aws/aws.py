--- conflicted
+++ resolved
@@ -490,12 +490,7 @@
         self.cache_client.update_function(function)
         return trigger
 
-<<<<<<< HEAD
-    def enforce_cold_start(self, function: Function):
-        self.cold_start_counter += 1
-=======
     def _enforce_cold_start(self, function: Function):
->>>>>>> efea28ac
         func = cast(LambdaFunction, function)
         self.get_lambda_client().update_function_configuration(
             FunctionName=func.name,
